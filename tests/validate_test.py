
'''
test punx tests/validate module

ISSUES

..  note::
    Add new issues here with empty brackets, add "*" when issue is fixed.
    Issues will only be marked "fixed" on GitHub once this branch is merged.
    Then, this table may be removed.

* [*] #95  validate item names in the classpath dict
* [ ] #94  lazy load NXDL details only when needed
* [*] #93  special classpath for non-NeXus groups
* [*] #92  add attributes to classpath
* [ ] #91  test changes in NXDL rules
* [*] #89  while refactoring 72, fix logging
* [ ] #72  refactor to validate application definitions

'''

import os
import sys
import h5py
import tempfile
import unittest

_path = os.path.join(os.path.dirname(__file__), '..', 'src')
if _path not in sys.path:
    sys.path.insert(0, _path)
import punx.validate

DEFAULT_NXDL_FILE_SET = None
# DEFAULT_NXDL_FILE_SET = "master"


class No_Exception(Exception): pass


class Test_Constructor_Exceptions(unittest.TestCase):

    def test_bad_file_set_reference(self):
        self.assertRaises(
            KeyError, 
            punx.validate.Data_File_Validator, 
            'bad file set reference')

    def test_bad_file_name_detected(self):
        v = punx.validate.Data_File_Validator(ref=DEFAULT_NXDL_FILE_SET)
        self.assertRaises(punx.FileNotFound, v.validate, 'bad file name')

    def test_not_HDF5_file_detected(self):
        v = punx.validate.Data_File_Validator(ref=DEFAULT_NXDL_FILE_SET)
        self.assertRaises(punx.HDF5_Open_Error, v.validate, __file__)


class Test_Constructor(unittest.TestCase):
    
    def avert_exception(self, fname):
        try:
            self.validator = punx.validate.Data_File_Validator(ref=DEFAULT_NXDL_FILE_SET)
            self.validator.validate(fname)
        except Exception as _exc:
            pass
        else:
            self.validator.close()
            self.validator = None
            raise No_Exception
 
    def setUp(self):
        # create the test file
        tfile = tempfile.NamedTemporaryFile(suffix='.hdf5', delete=False)
        tfile.close()
        self.hdffile = tfile.name
        self.validator = None
     
    def tearDown(self):
        if self.validator is not None:
            self.validator.close()
            self.validator = None
        os.remove(self.hdffile)
        self.hdffile = None

    def test_valid_hdf5_file_constructed(self):
        f = h5py.File(self.hdffile)
        f['item'] = 5
        f.close()

        self.assertRaises(No_Exception, self.avert_exception, self.hdffile)
        self.validator = punx.validate.Data_File_Validator(ref=DEFAULT_NXDL_FILE_SET)
        self.validator.validate(self.hdffile)
        self.assertTrue(
            punx.utils.isHdf5FileObject(self.validator.h5), 
            "is valid HDF5 file")
        self.validator.close()
        self.validator = None

    def test_valid_nexus_file_constructed(self):
        f = h5py.File(self.hdffile)
        g = f.create_group("entry")
        g.attrs["NX_class"] = "NXentry"
        f.close()

        self.assertRaises(No_Exception, self.avert_exception, self.hdffile)
        self.assertTrue(punx.utils.isNeXusFile(self.hdffile), "is valid NeXus file")


class Test_Changing_NXDL_Rules(unittest.TestCase):

    def setUp(self):
        # create the test file
        tfile = tempfile.NamedTemporaryFile(suffix='.hdf5', delete=False)
        tfile.close()
        self.hdffile = tfile.name
        self.validator = None
     
    def tearDown(self):
        if self.validator is not None:
            self.validator.close()
            self.validator = None
        os.remove(self.hdffile)
        self.hdffile = None

    def test_NXdata_requirement_or_optional(self):
        """
        check for changes in NXDL rules

        (#91) test something that is defined in 
        one NXDL file set but not another,
        such as: NXdata group not required after NIAC2016
        
        Before v3.2, part of the NXentry definition read::
        
            <group type="NXdata" minOccurs="1">
                <doc>The required data group</doc>
            </group>
        
        With v3.2 and after, the same part was changed to::
        
            <group type="NXdata">
                <doc>
                    The data group
                </doc>
            </group>
        
        note:  v3.1.0 had a much simpler version::
        
            <group type="NXdata" />
        
        It was stated only in the manual that NXdata 
        was required.  Not suitable for automated validation.
        """
        # minimal test file
        f = h5py.File(self.hdffile)
        eg = f.create_group(u"entry")
        eg.attrs[u"NX_class"] = u"NXentry"
        eg.create_dataset(u"title", data=u"NXdata group not provided")
        f.close()

        refs = dict(nxdata_required=u"a4fd52d", nxdata_not_required=u"v3.3")
        self.validator = {}
        
        ref = refs["nxdata_required"]
        try:
            self.validator = punx.validate.Data_File_Validator(ref=ref)
        except KeyError:
            msg = u"NXDL rule set %s not installed, cannot test" % ref
            self.assertTrue(False, msg)
        self.validator.validate(self.hdffile)
        self.assertTrue(u"NXentry/NXdata" not in self.validator.classpaths)
        entry = self.validator.addresses[u"/entry"].validations
        # TODO: look in "entry" for Finding with ERROR because NXdata is required
        found = [v for v in entry if v == punx.finding.ERROR]
        self.assertEqual(len(found), 1, "ERROR located")  # FIXME: test is not robust
        self.validator.close()

        ref = refs["nxdata_not_required"]
        try:
            self.validator = punx.validate.Data_File_Validator(ref=ref)
        except KeyError:
            msg = u"NXDL rule set %s not installed, cannot test" % ref
            self.assertTrue(False, msg)
        self.validator.validate(self.hdffile)
        self.assertTrue(u"NXentry/NXdata" not in self.validator.classpaths)
        entry = self.validator.addresses[u"/entry"].validations
        # TODO: look in "entry" for absence of Finding with ERROR because NXdata is not required
        pass


class Test_Validate(unittest.TestCase):

    def setUp(self):
        # create the test file
        tfile = tempfile.NamedTemporaryFile(suffix='.hdf5', delete=False)
        tfile.close()
        self.hdffile = tfile.name
        self.validator = None
     
    def tearDown(self):
        if self.validator is not None:
            self.validator.close()
            self.validator = None
        os.remove(self.hdffile)
        self.hdffile = None

    def setup_simple_test_file(self, create_validator=True):
        f = h5py.File(self.hdffile)
        f.attrs["default"] = "entry"
        eg = f.create_group("entry")
        eg.attrs["NX_class"] = "NXentry"
        eg.attrs["default"] = "data"
        dg = eg.create_group("data")
        dg.attrs["NX_class"] = "NXdata"
        dg.attrs["signal"] = "data"
        ds = dg.create_dataset("data", data=[1, 2, 3.14])
        ds.attrs["units"] = "arbitrary"
        eg["link_to_data"] = ds
        f.close()
        self.expected_item_count = 12
        if create_validator:
            self.validator = punx.validate.Data_File_Validator(ref=DEFAULT_NXDL_FILE_SET)
            self.validator.validate(self.hdffile)

    def use_example_file(self, fname):
        path = os.path.join(os.path.dirname(punx.__file__), 'data', )
        example_file = os.path.abspath(os.path.join(path, fname))
        self.validator = punx.validate.Data_File_Validator(ref=DEFAULT_NXDL_FILE_SET)
        self.validator.validate(example_file)

    def test_specific_hdf5_addresses_can_be_found(self):
        self.setup_simple_test_file()
        self.assertEqual(len(self.validator.addresses), self.expected_item_count)

    def test_non_nexus_group(self):
        self.setup_simple_test_file(create_validator=False)
        f = h5py.File(self.hdffile)
        other = f["/entry"].create_group("other")
        other.attrs["intentions"] = "good"
        ds = other.create_dataset("comment", data="this does not need validation")
        ds.attrs["purpose"] = "testing, only"
        f.close()
        self.validator = punx.validate.Data_File_Validator(ref=DEFAULT_NXDL_FILE_SET)
        self.validator.validate(self.hdffile)

        self.assertTrue(
            punx.validate.CLASSPATH_OF_NON_NEXUS_CONTENT 
            in self.validator.classpaths)
        self.assertTrue("/entry/other" in self.validator.addresses)
        self.assertTrue("/entry/other/comment" in self.validator.addresses)
        self.assertEqual(
            punx.validate.CLASSPATH_OF_NON_NEXUS_CONTENT, 
            self.validator.addresses["/entry/other"].classpath)
        self.assertFalse(
            "/entry/other@intentions" in self.validator.addresses)
        self.assertEqual(
            punx.validate.CLASSPATH_OF_NON_NEXUS_CONTENT, 
            self.validator.addresses["/entry/other/comment"].classpath)
        self.assertFalse(
            "/entry/other/comment@purpose" in self.validator.addresses)

    def test_proper_classpath_determined(self):
        self.setup_simple_test_file()
        self.assertEqual(len(self.validator.classpaths), self.expected_item_count)

        obj = self.validator.addresses["/"]
        self.assertTrue(obj.classpath in self.validator.classpaths)
        self.assertEqual(obj.classpath, "")

        obj = self.validator.addresses["/entry/data/data"]
        self.assertTrue(obj.classpath in self.validator.classpaths)
        self.assertEqual(obj.classpath, "/NXentry/NXdata/data")
        
        self.assertTrue("@default" in self.validator.classpaths)
        self.assertTrue("/NXentry@default" in self.validator.classpaths)
        self.assertTrue("/NXentry/NXdata@signal" in self.validator.classpaths)

    def test_writer_1_3(self):
        self.use_example_file("writer_1_3.hdf5")
        items = """
        /NXentry/NXdata@two_theta_indices
        /NXentry/NXdata@signal
        /NXentry/NXdata/counts
        /NXentry/NXdata/counts@units
        /NXentry/NXdata/two_theta@units
        """.strip().split()
        for k in items:
            if k not in self.validator.classpaths:
                import pprint
                pprint.pprint(self.validator.classpaths)
            self.assertTrue(k in self.validator.classpaths, k)

    def test_writer_2_1(self):
        self.use_example_file("writer_2_1.hdf5")
        items = """
        /NXentry/NXdata@two_theta_indices
        /NXentry/NXdata@signal
        /NXentry/NXdata/counts
        /NXentry/NXdata/counts@units
        /NXentry/NXdata/two_theta@units
        """.strip().split()
        for k in items:
            if k not in self.validator.classpaths:
                import pprint
                pprint.pprint(self.validator.classpaths)
            self.assertTrue(k in self.validator.classpaths, k)
        
        acceptable_status = [punx.finding.OK,
                      punx.finding.NOTE,
                      punx.finding.TODO,
                      punx.finding.OPTIONAL,]
        for f in self.validator.validations:
            self.assertTrue(f.status in acceptable_status, str(f))

    def test_bad_link_target_value(self):
        # target attribute value points to non-existing item
        self.setup_simple_test_file(create_validator=False)
        f = h5py.File(self.hdffile)
        data = f["/entry/data/data"]
        f["/entry/bad_target_in_link"] = data
        data.attrs["target"] = data.name + "_make_it_incorrect"
        f.close()
        self.validator = punx.validate.Data_File_Validator(ref=DEFAULT_NXDL_FILE_SET)
        self.validator.validate(self.hdffile)
        
        h5_obj = self.validator.addresses["/entry/bad_target_in_link"].h5_object
        h5root = self.validator.addresses["/"].h5_object
        self.assertFalse("no such item" in h5root)
        
        # check the link target attribute exists
        self.assertTrue("target" in h5_obj.attrs)
        target = h5_obj.attrs["target"]
        # check the value of the target attribute does not exist
        self.assertFalse(target in h5root)
        # TODO: check that validation found this problem

    def test_wrong_link_target_value(self):
        # test target attribute value that points to wrong but existing item
        self.setup_simple_test_file(create_validator=False)
        f = h5py.File(self.hdffile)
        data = f["/entry/data/data"]
        f["/entry/linked_item"] = data
        data.attrs["target"] = f["/entry/data"].name    # points to wrong item
        f.close()
        self.validator = punx.validate.Data_File_Validator(ref=DEFAULT_NXDL_FILE_SET)
        self.validator.validate(self.hdffile)

        h5root = self.validator.addresses["/"].h5_object
        link = h5root["/entry/linked_item"]
        target = link.attrs["target"]
        self.assertTrue(target in h5root)   # target value exists
        h5_obj = h5root[target]
        self.assertEqual(target, h5_obj.name) # target value matches target's name
        self.assertFalse("target" in h5_obj.attrs)
        pass
        # TODO: check that validation found this problem
        # TODO: another case, target could have a target attribute but does not match link@target

    # TODO: need to test non-compliant item names

    def test_application_definition(self):
        self.setup_simple_test_file(create_validator=False)
        f = h5py.File(self.hdffile)
        other = f["/entry"].create_dataset(
            "definition", 
            data="NXcanSAS")
        # TODO: add compliant contents
        f.close()
        self.validator = punx.validate.Data_File_Validator(ref=DEFAULT_NXDL_FILE_SET)
        self.validator.validate(self.hdffile)
        # TODO: assert what now?

    def test_contributed_base_class(self):
        pass    # TODO: such as NXquadrupole_magnet
        self.setup_simple_test_file(create_validator=False)
        f = h5py.File(self.hdffile)
        # TODO: should be under an NXinstrument group
        group = f["/entry"].create_group("quadrupole_magnet")
        group.attrs["NX_class"] = "NXquadrupole_magnet"
        f.close()
        self.validator = punx.validate.Data_File_Validator(ref=DEFAULT_NXDL_FILE_SET)
        self.validator.validate(self.hdffile)

    def test_contributed_application_definition(self):
        self.setup_simple_test_file(create_validator=False)
        f = h5py.File(self.hdffile)
        other = f["/entry"].create_dataset(
            "definition", 
            data="NXspecdata")
        # TODO: add compliant contents
        f.close()
        self.validator = punx.validate.Data_File_Validator(ref=DEFAULT_NXDL_FILE_SET)
        self.validator.validate(self.hdffile)
        # TODO: assert what now?

    def test_axes_attribute_1D__pass(self):
        f = h5py.File(self.hdffile)
        f.attrs["default"] = "entry"

        eg = f.create_group("entry")
        eg.attrs["NX_class"] = "NXentry"
        eg.attrs["default"] = "data"

        dg = eg.create_group("data")
        dg.attrs["NX_class"] = "NXdata"
        dg.attrs["signal"] = "data"

        vec = [1, 2, 3.14]
        ds = dg.create_dataset("data", data=vec)
        ds.attrs["units"] = "arbitrary"

        ds = dg.create_dataset("x", data=vec)
        ds.attrs["units"] = "m"

        dg.attrs["axes"] = "x"
        dg.attrs["x_indices"] = [0]

        f.close()

        self.validator = punx.validate.Data_File_Validator(ref=DEFAULT_NXDL_FILE_SET)
        self.validator.validate(self.hdffile)

        # TODO: assert that @axes has been defined properly
        # TODO: assert that @x_indices has been defined properly
    
    def test_axes_attribute_2D__pass(self):
        f = h5py.File(self.hdffile)
        f.attrs["default"] = "entry"

        eg = f.create_group("entry")
        eg.attrs["NX_class"] = "NXentry"
        eg.attrs["default"] = "data"

        dg = eg.create_group("data")
        dg.attrs["NX_class"] = "NXdata"
        dg.attrs["signal"] = "data"

        vec = [1, 2, 3.14]
        ds = dg.create_dataset("data", data=[vec, vec, vec])
        ds.attrs["units"] = "arbitrary"

        ds = dg.create_dataset("x", data=vec)
        ds.attrs["units"] = "m"

        ds = dg.create_dataset("y", data=vec)
        ds.attrs["units"] = "mm"

        dg.attrs["axes"] = ["x", "y"]
        dg.attrs["x_indices"] = [0]
        dg.attrs["y_indices"] = [1]

        f.close()

        self.validator = punx.validate.Data_File_Validator(ref=DEFAULT_NXDL_FILE_SET)
        self.validator.validate(self.hdffile)

        # TODO: assert that @axes has been defined properly
        # TODO: assert that @x_indices has been defined properly
        # TODO: assert that @y_indices has been defined properly

    def test_axes_attribute_2D__fail(self):
        f = h5py.File(self.hdffile)
        f.attrs["default"] = "entry"

        eg = f.create_group("entry")
        eg.attrs["NX_class"] = "NXentry"
        eg.attrs["default"] = "data"

        dg = eg.create_group("data")
        dg.attrs["NX_class"] = "NXdata"
        dg.attrs["signal"] = "data"

        vec = [1, 2, 3.14]
        ds = dg.create_dataset("data", data=[vec, vec, vec])
        ds.attrs["units"] = "arbitrary"

        ds = dg.create_dataset("x", data=vec)
        ds.attrs["units"] = "m"

        ds = dg.create_dataset("y", data=vec)
        ds.attrs["units"] = "mm"

        dg.attrs["axes"] = ["x,y"]
        dg.attrs["x_indices"] = [0]
        dg.attrs["y_indices"] = [1]

        f.close()

        self.validator = punx.validate.Data_File_Validator(ref=DEFAULT_NXDL_FILE_SET)
        self.validator.validate(self.hdffile)

        # TODO: assert that @axes has NOT been defined properly


class Test_Default_Plot(unittest.TestCase):

    def setUp(self):
        # create the test file
        tfile = tempfile.NamedTemporaryFile(suffix='.hdf5', delete=False)
        tfile.close()
        self.hdffile = tfile.name
        self.validator = None
     
    def tearDown(self):
        if self.validator is not None:
            self.validator.close()
#             self.validator.h5 = None
            self.validator = None
        os.remove(self.hdffile)
        self.hdffile = None

    def setup_simple_test_file(self):
        f = h5py.File(self.hdffile)
        eg = f.create_group("entry")
        eg.attrs["NX_class"] = "NXentry"
        dg = eg.create_group("data")
        dg.attrs["NX_class"] = "NXdata"
        ds = dg.create_dataset("y", data=[1, 2, 3.14])
        ds = dg.create_dataset("x", data=[1, 2, 3.14])
        ds.attrs["units"] = "arbitrary"
        f.close()
    
    def locate_findings_by_test_name(self, test_name, status = None):
        status = status or punx.finding.OK
        flist = []
        # walk through the list of findings
        for f in self.validator.validations:
            if f.test_name == test_name:
                if f.status == status:
                    flist.append(f)
        return flist

    def test_default_plot_v3_pass(self):
        self.setup_simple_test_file()
        f = h5py.File(self.hdffile, "r+")
        f.attrs["default"] = "entry"
        f["/entry"].attrs["default"] = "data"
        f["/entry/data"].attrs["signal"] = "y"
        f.close()

        self.validator = punx.validate.Data_File_Validator(ref=DEFAULT_NXDL_FILE_SET)
        self.validator.validate(self.hdffile)
        sum, count, score = self.validator.finding_score()
        self.assertGreater(count, 0, "items counted for scoring")

        flist = self.locate_findings_by_test_name("NeXus default plot")
        self.assertEqual(len(flist), 1)
        flist = self.locate_findings_by_test_name("NeXus default plot v3 NIAC2014")
        self.assertEqual(len(flist), 1)
        flist = self.locate_findings_by_test_name("NeXus default plot v3, NXdata@signal")
        self.assertEqual(len(flist), 1)

    def test_default_plot_v3_pass_multi(self):
        self.setup_simple_test_file()
        f = h5py.File(self.hdffile, "r+")
        f.attrs["default"] = "entry"
        f["/entry"].attrs["default"] = "data"
        f["/entry/data"].attrs["signal"] = "y"
        eg = f["/entry"]
        dg = eg.create_group("data2")
        dg.attrs["NX_class"] = "NXdata"
        dg.attrs["signal"] = "moss"
        ds = dg.create_dataset("turtle", data=[1, 2, 3.14])
        ds = dg.create_dataset("moss", data=[1, 2, 3.14])
        eg = f.create_group("entry2")
        eg.attrs["NX_class"] = "NXentry"
        eg.attrs["default"] = "data3"
        dg = eg.create_group("data3")
        dg.attrs["NX_class"] = "NXdata"
        dg.attrs["signal"] = "u"
        dg.create_dataset("u", data=[1, 2, 3.14])
        f.close()

        self.validator = punx.validate.Data_File_Validator(ref=DEFAULT_NXDL_FILE_SET)
        self.validator.validate(self.hdffile)
        sum, count, score = self.validator.finding_score()
        self.assertGreater(count, 0, "items counted for scoring")
        self.assertGreater(sum, 0, "scoring detects no error")

        flist = self.locate_findings_by_test_name("NeXus default plot")
        self.assertEqual(len(flist), 1)
        flist = self.locate_findings_by_test_name("NeXus default plot v3 NIAC2014")
        self.assertEqual(len(flist), 1)
        flist = self.locate_findings_by_test_name("NeXus default plot v3, NXdata@signal")
        self.assertEqual(len(flist), 3)

    def test_default_plot_v3_fail(self):
        self.setup_simple_test_file()
        f = h5py.File(self.hdffile)
        f.attrs["default"] = "entry"
        f["/entry"].attrs["default"] = "will not be found"
        f.close()

        self.validator = punx.validate.Data_File_Validator(ref=DEFAULT_NXDL_FILE_SET)
        self.validator.validate(self.hdffile)
        sum, count, score = self.validator.finding_score()
        self.assertGreater(count, 0, "items counted for scoring")
        self.assertLess(sum, 0, "scoring detects error(s)")

        test_name = "NeXus default plot"
        flist = self.locate_findings_by_test_name(test_name)
        self.assertEqual(len(flist), 0)
        flist = self.locate_findings_by_test_name(test_name, punx.finding.ERROR)
        self.assertEqual(len(flist), 1)

    def test_default_plot_v2_pass(self):
        self.setup_simple_test_file()
        f = h5py.File(self.hdffile)
        f["/entry/data/x"].attrs["signal"] = 1
        f["/entry/data/y"].attrs["signal"] = 2
        f.close()

        self.validator = punx.validate.Data_File_Validator(ref=DEFAULT_NXDL_FILE_SET)
        self.validator.validate(self.hdffile)
        sum, count, score = self.validator.finding_score()
        self.assertGreater(count, 0, "items counted for scoring")
        self.assertGreater(sum, 0, "scoring detects no error")

        test_name = "NeXus default plot"
        flist = self.locate_findings_by_test_name(test_name)
        self.assertEqual(len(flist), 1)
        flist = self.locate_findings_by_test_name(test_name + " v2")
        self.assertEqual(len(flist), 1)
        flist = self.locate_findings_by_test_name(
            test_name + " v2, @signal!=1", 
            punx.finding.WARN)
        self.assertEqual(len(flist), 1)

    def test_default_plot_v2_fail_no_signal(self):
        self.setup_simple_test_file()

        self.validator = punx.validate.Data_File_Validator(ref=DEFAULT_NXDL_FILE_SET)
        self.validator.validate(self.hdffile)
        sum, count, score = self.validator.finding_score()
        self.assertGreater(count, 0, "items counted for scoring")
        self.assertLess(sum, 0, "scoring detects error(s)")

        test_name = "NeXus default plot"
        flist = self.locate_findings_by_test_name(test_name)
        self.assertEqual(len(flist), 0)
        flist = self.locate_findings_by_test_name(test_name, punx.finding.ERROR)
        self.assertEqual(len(flist), 1)

    def test_default_plot_v2_fail_multi_signal(self):
        self.setup_simple_test_file()
        f = h5py.File(self.hdffile)
        f["/entry/data/x"].attrs["signal"] = 1
        f["/entry/data/y"].attrs["signal"] = 1
        f.close()

        self.validator = punx.validate.Data_File_Validator(ref=DEFAULT_NXDL_FILE_SET)
        self.validator.validate(self.hdffile)
        sum, count, score = self.validator.finding_score()
        self.assertGreater(count, 0, "items counted for scoring")
        self.assertLess(sum, 0, "scoring detects error(s)")

        test_name = "NeXus default plot"
        flist = self.locate_findings_by_test_name(test_name)
        self.assertEqual(len(flist), 0)
        flist = self.locate_findings_by_test_name(test_name, punx.finding.ERROR)
        self.assertEqual(len(flist), 1)
        test_name = "NeXus default plot v2, @signal=1"
        flist = self.locate_findings_by_test_name(test_name)
        self.assertEqual(len(flist), 2)
        test_name = "NeXus default plot v2, multiple @signal=1"
        flist = self.locate_findings_by_test_name(test_name, punx.finding.ERROR)
        self.assertEqual(len(flist), 1)

    def test_default_plot_v1_pass(self):
        self.setup_simple_test_file()

    def test_default_plot_v1_fail(self):
        self.setup_simple_test_file()


class Test_Example_data(unittest.TestCase):
    
    def setUp(self):
        self.path = os.path.abspath(os.path.dirname(punx.__file__))
        self.path = os.path.join(self.path, "data")

    def test_Data_Q(self):
        self.hdffile = os.path.join(self.path, "Data_Q.h5")
        self.validator = punx.validate.Data_File_Validator(ref=DEFAULT_NXDL_FILE_SET)
        self.validator.validate(self.hdffile)

        # TODO: assert that /entry/data@axes has NOT been defined properly


def suite(*args, **kw):
    test_suite = unittest.TestSuite()
    test_list = [
<<<<<<< HEAD
#         Test_Constructor,
#         Test_Constructor_Exceptions,
#         Test_Validate,
#         Test_Default_Plot,
        Test_Changing_NXDL_Rules,
=======
        Test_Constructor,
        Test_Constructor_Exceptions,
        Test_Example_data,
        Test_Validate,
        Test_Default_Plot,
>>>>>>> 4502856b
        ]
    for test_case in test_list:
        test_suite.addTest(unittest.makeSuite(test_case))
    return test_suite


if __name__ == '__main__':
    runner=unittest.TextTestRunner(verbosity=2)
    runner.run(suite())<|MERGE_RESOLUTION|>--- conflicted
+++ resolved
@@ -689,19 +689,12 @@
 def suite(*args, **kw):
     test_suite = unittest.TestSuite()
     test_list = [
-<<<<<<< HEAD
 #         Test_Constructor,
 #         Test_Constructor_Exceptions,
+#         Test_Example_data,
 #         Test_Validate,
 #         Test_Default_Plot,
         Test_Changing_NXDL_Rules,
-=======
-        Test_Constructor,
-        Test_Constructor_Exceptions,
-        Test_Example_data,
-        Test_Validate,
-        Test_Default_Plot,
->>>>>>> 4502856b
         ]
     for test_case in test_list:
         test_suite.addTest(unittest.makeSuite(test_case))
